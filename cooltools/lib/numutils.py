import warnings
from scipy.linalg import toeplitz
import scipy.sparse.linalg
import scipy.interpolate
from scipy.ndimage.interpolation import zoom
import numpy as np
import numba
import cooler
from functools import partial

from ._numutils import (
    iterative_correction_symmetric as _iterative_correction_symmetric,
    observed_over_expected as _observed_over_expected,
    fake_cis,
    logbins,
    MatVec,
)


def get_diag(arr, i=0):
    '''Get the i-th diagonal of a matrix.
    This solution was borrowed from
    http://stackoverflow.com/questions/9958577/changing-the-values-of-the-diagonal-of-a-matrix-in-numpy
    '''
    return arr.ravel()[
        max(i,-arr.shape[1]*i)
        :max(0,(arr.shape[1]-i))*arr.shape[1]
        :arr.shape[1]+1]


def set_diag(arr, x, i=0, copy=False):
    """
    Rewrite the i-th diagonal of a matrix with a value or an array of values.
    Supports 2D arrays, square or rectangular. In-place by default.

    Parameters
    ----------
    arr : 2-D array
        Array whose diagonal is to be filled.
    x : scalar or 1-D vector of correct length
        Values to be written on the diagonal.
    i : int, optional
        Which diagonal to write to. Default is 0.
        Main diagonal is 0; upper diagonals are positive and
        lower diagonals are negative.
    copy : bool, optional
        Return a copy. Diagonal is written in-place if false.
        Default is True.

    Returns
    -------
    Array with diagonal filled.

    Notes
    -----
    Similar to numpy.fill_diagonal, but allows for kth diagonals as well.
    This solution was borrowed from
    http://stackoverflow.com/questions/9958577/changing-the-values-of-the-diagonal-of-a-matrix-in-numpy

    """
    if copy:
        arr = arr.copy()
    start = max(i, -arr.shape[1] * i)
    stop = max(0, (arr.shape[1] - i)) * arr.shape[1]
    step = arr.shape[1] + 1
    arr.flat[start:stop:step] = x
    return arr


def fill_diag(arr, x, i=0, copy=True):
    '''Identical to set_diag, but returns a copy by default'''
    return set_diag(arr, x, i, copy)


def fill_na(arr, value=0, copy=True):
    '''Replaces np.nan entries in an array with the provided value.

    Parameters
    ----------

    arr : np.array

    value : float

    copy : bool, optional
        If True, creates a copy of x, otherwise replaces values in-place.
        By default, True.

    '''
    if copy:
        arr = arr.copy()
    arr[np.isnan(arr)] = value
    return arr


def dist_to_mask(mask, side='min'):
    '''
    Calculate the distance to the nearest True element of an array.

    Parameters
    ----------
    mask : iterable of bool
        A boolean array.

    side : str
        The side . Accepted values are:
        'left' : calculate the distance to the nearest True value on the left
        'right' : calculate the distance to the nearest True value on the right
        'min' : calculate the distance to the closest True value
        'max' : calculate the distance to the furthest of the two neighbouring True values

    Returns
    -------
    dist: array of int

    Notes:
    ------
    The solution is borrowed from https://stackoverflow.com/questions/18196811/cumsum-reset-at-nan

    '''
    if side not in ['left', 'right', 'min', 'max']:
        raise ValueError('side can be `left`, `right`, `min` or `max`')
    if side == 'min':
        return np.minimum(dist_to_mask(mask, side='left'), dist_to_mask(mask, side='right'))
    if side == 'max':
        return np.maximum(dist_to_mask(mask, side='left'), dist_to_mask(mask, side='right'))

    mask = np.asarray(mask)
    if side == 'right':
        mask = mask[::-1]

    d = np.diff(np.r_[0., np.cumsum(~mask)[mask]])
    v = mask.astype(int).copy()
    v[mask] = d
    dist = (~mask).cumsum() - np.cumsum(v)

    return dist[::-1] if side == 'right' else dist


def get_finite(arr):
    '''
    Select only finite elements of an array.
    '''
    return arr[np.isfinite(arr)]


def fill_inf(arr, pos_value=0, neg_value=0, copy=True):
    '''Replaces positive and negative infinity entries in an array
       with the provided values.

    Parameters
    ----------

    arr : np.array

    pos_value : float
        Fill value for np.inf

    neg_value : float
        Fill value for -np.inf

    copy : bool, optional
        If True, creates a copy of x, otherwise replaces values in-place.
        By default, True.

    '''
    if copy:
        arr = arr.copy()
    arr[np.isposinf(arr)] = pos_value
    arr[np.isneginf(arr)] = neg_value
    return arr


def fill_nainf(arr, value=0, copy=True):
    '''Replaces np.nan and np.inf entries in an array with the provided value.

    Parameters
    ----------

    arr : np.array

    value : float

    copy : bool, optional
        If True, creates a copy of x, otherwise replaces values in-place.
        By default, True.

    .. note:: differs from np.nan_to_num in that it replaces np.inf with the same
    number as np.nan.
    '''
    if copy:
        arr = arr.copy()
    arr[~np.isfinite(arr)] = value
    return arr


def interp_nan(a_init, pad_zeros=True, method='linear', verbose=False):
    '''Linearly interpolate to fill NaN rows and columns in a matrix.
    Also interpolates NaNs in 1D arrays.

    Parameters
    ----------
    a_init : np.array

    pad_zeros : bool, optional
        If True, pads the matrix with zeros to fill NaNs at the edges.
        By default, True.

    method : str, optional
        For 2D: "linear", "nearest", or "splinef2d"
        For 1D: "linear", "nearest", "zero", "slinear", "quadratic", "cubic"

    Returns
    -------
    array with NaNs linearly interpolated

    Notes
    -----
    1D case adapted from: https://stackoverflow.com/a/39592604
    2D case assumes that entire rows or columns are masked & edges to be
    NaN-free, but is much faster than griddata implementation.

    '''
    shape = np.shape(a_init)
    if pad_zeros:
        a = np.zeros(tuple(s + 2 for s in shape))
        a[tuple(slice(1, -1) for _ in shape)] = a_init
    else:
        a = np.array(a_init)
    if len(shape) == 2 and (shape[0] == 1 or shape[1] == 1):
        a = a.ravel()

    isnan = np.isnan(a)
    if np.sum(isnan) == 0:
        if verbose: print('no nans to interpolate')
        return a

    if a.ndim == 2:
        if verbose: print('interpolating 2D matrix')
        if (np.any(isnan[:, 0] | isnan[:, -1]) or
            np.any(isnan[0, :] | isnan[-1, :])):
            raise ValueError('Edges must not have NaNs')
        # Rows/cols to be considered fully null may have non-NaN diagonals
        # so we'll take the maximum NaN count to identify them
        n_nans_by_row = np.sum(isnan, axis=1)
        n_nans_by_col = np.sum(isnan, axis=0)
        i_inds = np.where(n_nans_by_row < np.max(n_nans_by_row))[0]
        j_inds = np.where(n_nans_by_col < np.max(n_nans_by_col))[0]
        if np.sum(isnan[np.ix_(i_inds, j_inds)]) > 0:
            raise AssertionError('Found additional NaNs')
        interpolator = partial(
            scipy.interpolate.interpn,
            (i_inds, j_inds),
            a[np.ix_(i_inds, j_inds)],
            method=method,
            bounds_error=False)
    else:
        if verbose: print('interpolating 1D vector')
        inds = np.arange(len(a))
        interpolator = scipy.interpolate.interp1d(
            inds[~isnan],
            a[~isnan],
            kind=method,
            bounds_error=False)

    loc = np.where(isnan)
    a[loc] = interpolator(loc)

    if pad_zeros:
        a = a[tuple(slice(1, -1) for _ in shape)]

    return a



def slice_sorted(arr, lo, hi):
    '''Get the subset of a sorted array with values >=lo and <hi.
    A faster version of arr[(arr>=lo) & (arr<hi)]
    '''
    return arr[np.searchsorted(arr, lo)
               :np.searchsorted(arr, hi)]

def MAD(arr, axis=None, has_nans=False):
    '''Calculate the Median Absolute Deviation from the median.

    Parameters
    ----------

    arr : np.ndarray
        Input data.

    axis : int
        The axis along which to calculate MAD.

    has_nans : bool
        If True, use the slower NaN-aware method to calculate medians.
    '''

    if has_nans:
        return np.nanmedian(np.abs(arr - np.nanmedian(arr, axis)), axis)
    else:
        return np.median(np.abs(arr - np.median(arr, axis)), axis)


def COMED(xs, ys, has_nans=False):
    '''Calculate the comedian - the robust median-based counterpart of
    Pearson's r.

    comedian = med((xs-median(xs))*(ys-median(ys))) / MAD(xs) / MAD(ys)

    Parameters
    ----------

    has_nans : bool
        if True, mask (x,y) pairs with at least one NaN

    .. note:: Citations: "On MAD and comedians" by Michael Falk (1997),
    "Robust Estimation of the Correlation Coefficient: An Attempt of Survey"
    by Georgy Shevlyakov and Pavel Smirnov (2011)
    '''

    if has_nans:
        mask = np.isfinite(xs) & np.isfinite(ys)
        xs = xs[mask]
        ys = ys[mask]

    med_x = np.median(xs)
    med_y = np.median(ys)
    comedian = np.median((xs-med_x) * (ys-med_y)) / MAD(xs) / MAD(ys)

    return comedian


def normalize_score(arr, norm='z', axis=None, has_nans=True):
    '''Normalize an array by subtracting the first moment and
    dividing the residual by the second.

    Parameters
    ----------

    arr : np.ndarray
        Input data.

    norm : str
        The type of normalization.
        'z' - report z-scores,
        norm_arr = (arr - mean(arr)) / std(arr)

        'mad' - report deviations from the median in units of MAD
        (Median Absolute Deviation from the median),
        norm_arr = (arr - median(arr)) / MAD(arr)

        'madz' - report robust z-scores, i.e. estimate the mean as
        the median and the standard error as MAD / 0.67499,
        norm_arr = (arr - median(arr)) / MAD(arr) * 0.67499

    axis : int
        The axis along which to calculate the normalization parameters.

    has_nans : bool
        If True, use slower NaN-aware methods to calculate the
        normalization parameters.

    '''

    norm_arr = np.copy(arr)
    norm = norm.lower()

    if norm == 'z':
        if has_nans:
            norm_arr -= np.nanmean(norm_arr, axis=axis)
            norm_arr /= np.nanstd(norm_arr, axis=axis)
        else:
            norm_arr -= np.mean(norm_arr, axis=axis)
            norm_arr /= np.std(norm_arr, axis=axis)

    elif norm == 'mad' or norm == 'madz':
        if has_nans:
            norm_arr -= np.nanmedian(norm_arr, axis=axis)
        else:
            norm_arr -= np.median(norm_arr, axis=axis)
        norm_arr /= MAD(norm_arr, axis=axis, has_nans=has_nans)
        if norm == 'madz':
            norm_arr *= 0.67449
    else:
        raise ValueError('Unknown norm type: {}'.format(norm))


    return norm_arr


def stochastic_sd(arr, n=10000, seed=0):
    '''Estimate the standard deviation of an array by considering only the
    subset of its elements.

    Parameters
    ----------
    n : int
        The number of elements to consider. If the array contains fewer elements,
        use all.

    seed : int
        The seed for the random number generator.
    '''
    arr = np.asarray(arr)
    if arr.size < n:
        return np.sqrt(arr.var())
    else:
        return np.sqrt(
            np.random.RandomState(seed).choice(arr.flat, n, replace=True).var())


def is_symmetric(mat):
    """
    Check if a matrix is symmetric.
    """

    maxDiff = np.abs(mat - mat.T).max()
    return maxDiff < stochastic_sd(mat) * 1e-7 + 1e-5


def get_eig(mat, n=3, mask_zero_rows=False, subtract_mean=False, divide_by_mean=False):
    """Perform an eigenvector decomposition.

    Parameters
    ----------

    mat : np.ndarray
        A square matrix, must not contain nans, infs or zero rows.

    n : int
        The number of eigenvectors to return.

    mask_zero_rows : bool
        If True, mask empty rows/columns before eigenvector decomposition.
        Works only with symmetric matrices.

    subtract_mean : bool
        If True, subtract the mean from the matrix.

    divide_by_mean : bool
        If True, divide the matrix by its mean.

    Returns
    -------

    eigvecs : np.ndarray
        An array of eigenvectors (in rows), sorted by a decreasing absolute
        eigenvalue.

    eigvecs : np.ndarray
        An array of sorted eigenvalues.

    """
    symmetric = is_symmetric(mat)
    if (symmetric
        and np.sum(np.sum(np.abs(mat), axis=0) == 0) > 0
        and not mask_zero_rows
        ):
        warnings.warn(
            "The matrix contains empty rows/columns and is symmetric. "
            "Mask the empty rows with remove_zeros=True")

    if mask_zero_rows:
        if not is_symmetric(mat):
            raise ValueError('The input matrix must be symmetric!')

        mask = np.sum(np.abs(mat), axis=0) != 0
        mat_collapsed = mat[mask, :][:, mask]
        eigvecs_collapsed, eigvals = get_eig(
            mat_collapsed,
            n=n,
            mask_zero_rows=False,
            subtract_mean=subtract_mean,
            divide_by_mean=divide_by_mean)
        n_rows = mat.shape[0]
        eigvecs = np.full((n, n_rows), np.nan)
        for i in range(n):
            eigvecs[i][mask] = eigvecs_collapsed[i]

        return eigvecs, eigvals
    else:
        mat = mat.astype(np.float, copy=True) # make a copy, ensure float
        mean = np.mean(mat)

        if subtract_mean:
            mat -= mean
        if divide_by_mean:
            mat /= mean

        if symmetric:
            eigvals, eigvecs = scipy.sparse.linalg.eigsh(mat, n)
        else:
            eigvals, eigvecs = scipy.sparse.linalg.eigs(mat, n)
        order = np.argsort(-np.abs(eigvals))
        eigvals = eigvals[order]
        eigvecs = eigvecs.T[order]

        return eigvecs, eigvals


@numba.njit
def _logbins_numba(lo, hi, ratio=0, N=0, prepend_zero=False):
    """Make bins with edges evenly spaced in log-space.
    Parameters
    ----------
    lo, hi : int
        The span of the bins.
    ratio : float
        The target ratio between the upper and the lower edge of each bin.
        Either ratio or N must be specified.
    N : int
        The target number of bins. The resulting number of bins is not guaranteed.
        Either ratio or N must be specified.
    """
    lo = int(lo)
    hi = int(hi)
    if ratio != 0:
        if N != 0:
            raise ValueError("Please specify N or ratio")
        N = np.log(hi / lo) / np.log(ratio)
    elif N == 0:
        raise ValueError("Please specify N or ratio")
    data10 = 10**np.linspace(np.log10(lo), np.log10(hi), int(N))
    data10 = np.rint(data10)
    data10_int = np.sort(np.unique(data10)).astype(np.int_)
    assert data10_int[0] == lo
    assert data10_int[-1] == hi
    if prepend_zero:
        data10_int = np.concatenate((np.array([0]), data10_int))
    return data10_int


@numba.njit
def observed_over_expected(
        matrix,
        mask=np.empty(shape=(0), dtype=np.bool_),
        dist_bin_edge_ratio=1.03):
    '''
    Normalize the contact matrix for distance-dependent contact decay.
    The diagonals of the matrix, corresponding to contacts between loci pairs
    with a fixed distance, are grouped into exponentially growing bins of
    distances; the diagonals from each bin are normalized by their average value.
    Parameters
    ----------
    matrix : np.ndarray
        A 2D symmetric matrix of contact frequencies.
    mask : np.ndarray
        A 1D or 2D mask of valid data.
        If 1D, it is interpreted as a mask of "good" bins.
        If 2D, it is interpreted as a mask of "good" pixels.
    dist_bin_edge_ratio : float
        The ratio of the largest and the shortest distance in each distance bin.
    Returns
    -------
    OE : np.ndarray
        The diagonal-normalized matrix of contact frequencies.
    dist_bins : np.ndarray
        The edges of the distance bins used to calculate average
        distance-dependent contact frequency.
    sum_pixels : np.ndarray
        The sum of contact frequencies in each distance bin.
    n_pixels : np.ndarray
        The total number of valid pixels in each distance bin.
    '''

    N = matrix.shape[0]
<<<<<<< HEAD
    
    mask2d = np.empty(shape=(0,0), dtype=np.bool_)
    if mask.ndim == 1:
        if mask.size > 0:
            mask2d = mask.reshape((1,-1)) * mask.reshape((-1,1))
=======
    mask2d = np.empty(shape=(0,0), dtype=np.bool)
    if mask.ndim == 1:
        if mask.size > 0:
            mask2d = mask[:,None] * mask[None, :]
>>>>>>> 71007c43
    elif mask.ndim == 2:
        # Numba expects mask to be a 1d array, so we need to hint
        # that it is not a 2d array
        mask2d = mask.reshape((int(np.sqrt(mask.size)),int(np.sqrt(mask.size))))
    else:
        raise ValueError('The mask must be either 1D or 2D.')
  
    data = np.copy(matrix).astype(np.float64)

    has_mask = mask2d.size>0
    dist_bins = _logbins_numba(1, N, dist_bin_edge_ratio)
    dist_bins = np.concatenate((np.array([0]), dist_bins))
    n_pixels_arr = np.zeros_like(dist_bins[1:])
    sum_pixels_arr = np.zeros_like(dist_bins[1:], dtype=np.float64)

    bin_idx, n_pixels, sum_pixels = 0, 0, 0

    for bin_idx, lo, hi in zip(range(len(dist_bins)-1),
                               dist_bins[:-1],
                               dist_bins[1:]):
        sum_pixels = 0
        n_pixels = 0
        for offset in range(lo, hi):
            for j in range(0, N-offset):
                if not has_mask or mask2d[offset+j, j]:
                    sum_pixels += data[offset+j, j]
                    n_pixels += 1

        n_pixels_arr[bin_idx] = n_pixels
        sum_pixels_arr[bin_idx] = sum_pixels

        if n_pixels == 0:
            continue
        mean_pixel = sum_pixels / n_pixels
        if mean_pixel == 0:
            continue

        for offset in range(lo, hi):
            for j in range(0, N-offset):
                if not has_mask or mask2d[offset+j, j]:

                    data[offset + j, j] /= mean_pixel
                    if offset > 0:
                        data[j, offset+j] /= mean_pixel

    return data, dist_bins, sum_pixels_arr, n_pixels_arr


@numba.jit #(nopython=True)
def iterative_correction_symmetric(
    x, max_iter=1000, ignore_diags = 0, tol=1e-5, verbose=False):
    """The main method for correcting DS and SS read data.
    By default does iterative correction, but can perform an M-time correction

    Parameters
    ----------

    x : np.ndarray
        A symmetric matrix to correct.
    max_iter : int
        The maximal number of iterations to take.
    ignore_diags : int
        The number of diagonals to ignore during iterative correction.
    tol : float
        If less or equal to zero, will perform max_iter iterations.

    """
    N = len(x)

    _x = x.copy()
    if ignore_diags>0:
        for d in range(0, ignore_diags):
#            set_diag(_x, 0, d) # explicit cycles are easier to jit
             for j in range(0, N-d):
                 _x[j, j+d] = 0
                 _x[j+d, j] = 0
    totalBias = np.ones(N, np.double)

    converged = False

    iternum = 0
    mask = np.sum(_x, axis=1)==0
    for iternum in range(max_iter):
        s = np.sum(_x, axis = 1)

        mask = (s == 0)

        s = s / np.mean(s[~mask])
        s[mask] = 1
        s -= 1
        s *= 0.8
        s += 1
        totalBias *= s


        #_x = _x / s[:, None]  / s[None,:]
        # an explicit cycle is 2x faster here
        for i in range(N):
            for j in range(N):
                _x[i,j] /= s[i] * s[j]

        crit = np.var(s) #np.abs(s - 1).max()
        if verbose:
            print(crit)

        if (tol > 0) and (crit < tol):
            converged=True
            break

    corr = totalBias[~mask].mean()  #mean correction factor
    _x = _x * corr * corr #renormalizing everything
    totalBias /= corr
    report = {'converged':converged, 'iternum':iternum}

    return _x, totalBias, report

@numba.jit #(nopython=True)
def iterative_correction_asymmetric(
    x, max_iter=1000,  tol=1e-5, verbose=False):
    """ adapted from iterative_correction_symmetric

    Parameters
    ----------
    x : np.ndarray
        An asymmetric matrix to correct.
    max_iter : int
        The maximal number of iterations to take.
    ignore_diags : int
        The number of diagonals to ignore during iterative correction.
    tol : float
        If less or equal to zero, will perform max_iter iterations.
    """
    N2, N = x.shape
    _x = x.copy()
    totalBias = np.ones(N, np.double)
    totalBias2 = np.ones(N2, np.double)
    iternum = 0
    mask  = np.sum(_x, axis=0)==0
    mask2 = np.sum(_x, axis=1)==0

    for iternum in range(max_iter):
        s = np.sum(_x, axis = 0)
        mask = (s == 0)
        s = s / np.mean(s[~mask])
        s[mask] = 1.
        s -= 1.
        s *= 0.8
        s += 1.
        totalBias *= s

        s2 = np.sum(_x, axis = 1)
        mask2 = (s2 == 0)
        s2 = s2 / np.mean(s2[~mask2])
        s2[mask2] = 1.
        s2 -= 1.
        s2 *= 0.8
        s2 += 1.
        totalBias2 *= s2

        #_x = _x / s[:, None]  / s[None,:]
        # an explicit cycle is 2x faster here
        for i in range(N2):
            for j in range(N):
                _x[i,j] /= s[j] * s2[i]

        crit = np.var(s) #np.abs(s - 1).max()
        crit2 = np.var(s2) #np.abs(s - 1).max()
        if verbose:
            print(crit)

        if (tol > 0) and (crit < tol) and (crit2 < tol):
            converged=True
            break

    corr = totalBias[~mask].mean()  #mean correction factor
    corr2 = totalBias2[~mask2].mean()  #mean correction factor
    _x = _x * corr * corr2 #renormalizing everything
    totalBias /= corr
    totalBias2 /= corr2
    report = {'converged':converged, 'iternum':iternum}

    return _x, totalBias, totalBias2, report



class LazyToeplitz(cooler.core._IndexingMixin):
    """
    A Toeplitz matrix can be represented with one row and one column.
    This lazy toeplitz object supports slice querying to construct dense
    matrices on the fly.

    """
    def __init__(self, c, r=None):
        if r is None:
            r = c
        elif c[0] != r[0]:
            raise ValueError('First element of `c` and `r` should match')
        self._c = c
        self._r = r

    @property
    def shape(self):
        return (len(self._c), len(self._r))

    def __getitem__(self, key):
        slc0, slc1 = self._unpack_index(key)
        i0, i1 = self._process_slice(slc0, self.shape[0])
        j0, j1 = self._process_slice(slc1, self.shape[1])
        C, R = self._c, self._r

        # symmetric query
        if (i0 == j0) and (i1 == j1):
            c = C[0:(i1-i0)]
            r = R[0:(j1-j0)]

        # asymmetric query
        else:
            transpose = False
            # tril
            if j0 < i0 or (i0 == j0 and i1 < j1):
                # tranpose the matrix, query,
                # then transpose the result
                i0, i1, j0, j1 = j0, j1, i0, i1
                C, R = R, C
                transpose = True

            c = np.r_[
                R[(j0-i0) : max(0, j0-i1) : -1],
                C[0 : max(0, i1-j0)]
            ]
            r = R[(j0-i0):(j1-i0)]

            if transpose:
                c, r = r, c

        return toeplitz(c, r)


def get_kernel(w, p, ktype):
    """
    Return typical kernels given size parameteres w, p,and kernel type.

    Parameters
    ----------
    w : int
        Outer kernel size (actually half of it).
    p : int
        Inner kernel size (half of it).
    ktype : str
        Name of the kernel type, could be one of the following: 'donut',
        'vertical', 'horizontal', 'lowleft', 'upright'.

    Returns
    -------
    kernel : ndarray
        A square matrix of int type filled with 1 and 0, according to the
        kernel type.

    """
    width = 2*w+1
    kernel = np.ones((width,width),dtype=np.int)
    # mesh grid:
    y,x = np.ogrid[-w:w+1, -w:w+1]

    if ktype == 'donut':
        # mask inner pXp square:
        mask = ((((-p)<=x)&(x<=p))&
                (((-p)<=y)&(y<=p)) )
        # mask vertical and horizontal
        # lines of width 1 pixel:
        mask += (x==0)|(y==0)
        # they are all 0:
        kernel[mask] = 0
    elif ktype == 'vertical':
        # mask outside of vertical line
        # of width 3:
        mask = (((-1>x)|(x>1))&((y>=-w)))
        # mask inner pXp square:
        mask += (((-p<=x)&(x<=p))&
                ((-p<=y)&(y<=p)) )
        # kernel masked:
        kernel[mask] = 0
    elif ktype == 'horizontal':
        # mask outside of horizontal line
        # of width 3:
        mask = (((-1>y)|(y>1))&((x>=-w)))
        # mask inner pXp square:
        mask += (((-p<=x)&(x<=p))&
                ((-p<=y)&(y<=p)) )
        # kernel masked:
        kernel[mask] = 0
    # ACHTUNG!!! UPRIGHT AND LOWLEFT ARE SWITCHED ...
    # IT SEEMS FOR UNKNOWN REASON THAT IT SHOULD
    # BE THAT WAY ...
    # OR IT'S A MISTAKE IN hIccups AS WELL ...
    elif ktype == 'upright':
        # mask inner pXp square:
        mask = (((x>=-p))&
                ((y<=p)) )
        mask += (x>=0)
        mask += (y<=0)
        # kernel masked:
        kernel[mask] = 0
    elif ktype == 'lowleft':
        # mask inner pXp square:
        mask = (((x>=-p))&
                ((y<=p)) )
        mask += (x>=0)
        mask += (y<=0)
        # reflect that mask to
        # make it upper-right:
        mask = mask[::-1,::-1]
        # kernel masked:
        kernel[mask] = 0
    else:
        raise ValueError("Kernel-type {} has not been implemented yet".format(ktype))
    return kernel


def coarsen(reduction, x, axes, trim_excess=False):
    """
    Coarsen an array by applying reduction to fixed size neighborhoods.
    Adapted from `dask.array.coarsen` to work on regular numpy arrays.

    Parameters
    ----------
    reduction : function
        Function like np.sum, np.mean, etc...
    x : np.ndarray
        Array to be coarsened
    axes : dict
        Mapping of axis to coarsening factor
    trim_excess : bool, optional
        Remove excess elements. Default is False.

    Examples
    --------
    Provide dictionary of scale per dimension

    >>> x = np.array([1, 2, 3, 4, 5, 6])
    >>> coarsen(np.sum, x, {0: 2})
    array([ 3,  7, 11])

    >>> coarsen(np.max, x, {0: 3})
    array([3, 6])

    >>> x = np.arange(24).reshape((4, 6))
    >>> x
    array([[ 0,  1,  2,  3,  4,  5],
           [ 6,  7,  8,  9, 10, 11],
           [12, 13, 14, 15, 16, 17],
           [18, 19, 20, 21, 22, 23]])

    >>> coarsen(np.min, x, {0: 2, 1: 3})
    array([[ 0,  3],
           [12, 15]])

    See also
    --------
    dask.array.coarsen

    """
    # Insert singleton dimensions if they don't exist already
    for i in range(x.ndim):
        if i not in axes:
            axes[i] = 1

    if trim_excess:
        ind = tuple(slice(0, -(d % axes[i]))
                        if d % axes[i] else slice(None, None)
                    for i, d in enumerate(x.shape))
        x = x[ind]

    # (10, 10) -> (5, 2, 5, 2)
    newdims = [(x.shape[i] // axes[i], axes[i]) for i in range(x.ndim)]
    newshape = tuple(np.concatenate(newdims))
    reduction_axes = tuple(range(1, x.ndim * 2, 2))
    return reduction(x.reshape(newshape), axis=reduction_axes)


def smooth(y, box_pts):
    try:
        from astropy.convolution import convolve
    except ImportError:
        raise ImportError(
            "The astropy module is required to use this function")
    box = np.ones(box_pts)/box_pts
    y_smooth = convolve(y, box, boundary='extend') # also: None, fill, wrap, extend
    return y_smooth


def infer_mask2D(mat):
    if mat.shape[0] != mat.shape[1]:
        raise ValueError('matix must be symmetric!')
    fill_na(mat, value=0, copy = False)
    sum0 = np.sum(mat, axis=0) > 0
    mask = sum0[:, None] * sum0[None, :]
    return mask


def remove_good_singletons(mat, mask=None, returnMask=False):
    mat = mat.copy()
    if mask == None:
        mask = infer_mask2D(mat)
    badBins = (np.sum(mask, axis=0)==0)
    goodBins = badBins==0
    good_singletons =( ( goodBins* smooth(goodBins,3) )   == 1/3    )
    mat[ good_singletons,:] = np.nan
    mat[ :,good_singletons] = np.nan
    mask[ good_singletons,:] = 0
    mask[ :,good_singletons] = 0
    if returnMask == True:
        return mat, mask
    else:
        return mat


def interpolate_bad_singletons(mat, mask=None,
                               fillDiagonal=True, returnMask=False,
                               secondPass=True,verbose=False):
    ''' interpolate singleton missing bins for visualization

    Examples
    --------
    ax = plt.subplot(121)
    maxval =  np.log(np.nanmean(np.diag(mat,3))*2 )
    plt.matshow(np.log(mat)), vmax=maxval, fignum=False)
    plt.set_cmap('fall');
    plt.subplot(122,sharex=ax, sharey=ax)
    plt.matshow(np.log(
            interpolate_bad_singletons(remove_good_singletons(mat))), vmax=maxval, fignum=False)
    plt.set_cmap('fall');
    plt.show()
    '''
    mat = mat.copy()
    if mask is None:
        mask = infer_mask2D(mat)
    antimask = ( ~mask)
    badBins = (np.sum(mask, axis=0)==0)
    singletons =( ( badBins * smooth(badBins==0,3) )   > 1/3    )
    bb_minus_singletons = (badBins.astype('int8')-singletons.astype('int8')).astype('bool')

    mat[antimask] = np.nan
    locs = np.zeros(np.shape(mat));
    locs[singletons,:]=1; locs[:,singletons] = 1
    locs[bb_minus_singletons,:]=0; locs[:,bb_minus_singletons] = 0
    locs = np.nonzero(locs)#np.isnan(mat))
    interpvals = np.zeros(np.shape(mat))
    if verbose: print('initial pass to interpolate:', len(locs[0]))
    for loc in      zip(  locs[0],  locs[1]   ):
        i,j = loc
        if loc[0] > loc[1]:
            if (loc[0]>0) and (loc[1] > 0) and (loc[0] < len(mat)-1) and (loc[1]< len(mat)-1):
                interpvals[i,j] = np.nanmean(  [mat[i-1,j-1],mat[i+1,j+1]])
            elif loc[0]==0:
                interpvals[i,j] = np.nanmean(  [mat[i,j-1],mat[i,j+1]] )
            elif loc[1]==0:
                interpvals[i,j] = np.nanmean(  [mat[i-1,j],mat[i+1,j]])
            elif loc[0]== (len(mat)-1):
                interpvals[i,j] = np.nanmean(  [mat[i,j-1],mat[i,j+1]])
            elif loc[1]==(len(mat)-1):
                interpvals[i,j] = np.nanmean(  [mat[i-1,j],mat[i+1,j]])
    interpvals = interpvals+interpvals.T
    mat[locs]  = interpvals[locs]
    mask[locs] = 1

    if secondPass == True:
        locs = np.nonzero(np.isnan(interpvals))#np.isnan(mat))
        interpvals2 = np.zeros(np.shape(mat))
        if verbose: print('still remaining: ', len(locs[0]))
        for loc in      zip(  locs[0],  locs[1]   ):
            i,j = loc
            if loc[0] > loc[1]:
                if (loc[0]>0) and (loc[1] > 0) and (loc[0] < len(mat)-1) and (loc[1]< len(mat)-1):
                    interpvals2[i,j] = np.nanmean(  [mat[i-1,j-1],mat[i+1,j+1]])
                elif loc[0]==0:
                    interpvals2[i,j] = np.nanmean(  [mat[i,j-1],mat[i,j+1]] )
                elif loc[1]==0:
                    interpvals2[i,j] = np.nanmean(  [mat[i-1,j],mat[i+1,j]])
                elif loc[0]== (len(mat)-1):
                    interpvals2[i,j] = np.nanmean(  [mat[i,j-1],mat[i,j+1]])
                elif loc[1]==(len(mat)-1):
                    interpvals2[i,j] = np.nanmean(  [mat[i-1,j],mat[i+1,j]])
        interpvals2 = interpvals2+interpvals2.T
        mat[locs] = interpvals2[locs]
        mask[locs] = 1

    if fillDiagonal==True:
        for i in range(-1,2): set_diag(mat, np.nan,i=i ,copy=False )
        for i in range(-1,2): set_diag(mask, 0,i=i ,copy=False )

    if returnMask == True:
        return mat, mask
    else:
        return mat


def zoom_array(in_array, final_shape, same_sum=False,
               zoom_function=partial(zoom, order=3), **zoom_kwargs):
    """Rescale an array or image.

    Normally, one can use scipy.ndimage.zoom to do array/image rescaling.
    However, scipy.ndimage.zoom does not coarsegrain images well. It basically
    takes nearest neighbor, rather than averaging all the pixels, when
    coarsegraining arrays. This increases noise. Photoshop doesn't do that, and
    performs some smart interpolation-averaging instead.

    If you were to coarsegrain an array by an integer factor, e.g. 100x100 ->
    25x25, you just need to do block-averaging, that's easy, and it reduces
    noise. But what if you want to coarsegrain 100x100 -> 30x30?

    Then my friend you are in trouble. But this function will help you. This
    function will blow up your 100x100 array to a 120x120 array using
    scipy.ndimage zoom Then it will coarsegrain a 120x120 array by
    block-averaging in 4x4 chunks.

    It will do it independently for each dimension, so if you want a 100x100
    array to become a 60x120 array, it will blow up the first and the second
    dimension to 120, and then block-average only the first dimension.

    (Copied from mirnylib.numutils)

    Parameters
    ----------
    in_array : ndarray
        n-dimensional numpy array (1D also works)
    final_shape : shape tuple
        resulting shape of an array
    same_sum : bool, optional
        Preserve a sum of the array, rather than values. By default, values
        are preserved
    zoom_function : callable
        By default, scipy.ndimage.zoom with order=1. You can plug your own.
    **zoom_kwargs :
        Options to pass to zoomFunction.

    Returns
    -------
    rescaled : ndarray
        Rescaled version of in_array

    """
    in_array = np.asarray(in_array, dtype=np.double)
    in_shape = in_array.shape
    assert len(in_shape) == len(final_shape)
    mults = []  # multipliers for the final coarsegraining
    for i in range(len(in_shape)):
        if final_shape[i] < in_shape[i]:
            mults.append(int(np.ceil(in_shape[i] / final_shape[i])))
        else:
            mults.append(1)
    # shape to which to blow up
    temp_shape = tuple([i * j for i, j in zip(final_shape, mults)])

    # stupid zoom doesn't accept the final shape. Carefully crafting the
    # multipliers to make sure that it will work.
    zoom_multipliers = np.array(temp_shape) / np.array(in_shape) + 0.0000001
    assert zoom_multipliers.min() >= 1

    # applying scipy.ndimage.zoom
    rescaled = zoom_function(in_array, zoom_multipliers, **zoom_kwargs)

    for ind, mult in enumerate(mults):
        if mult != 1:
            sh = list(rescaled.shape)
            assert sh[ind] % mult == 0
            newshape = sh[:ind] + [sh[ind] // mult, mult] + sh[ind + 1:]
            rescaled.shape = newshape
            rescaled = np.mean(rescaled, axis=ind + 1)
    assert rescaled.shape == final_shape

    if same_sum:
        extra_size = np.prod(final_shape) / np.prod(in_shape)
        rescaled /= extra_size
    return rescaled


def adaptive_coarsegrain(ar, countar,  cutoff=3, max_levels=8):
    """
    Adaptively coarsegrain a Hi-C matrix based on local neighborhood pooling
    of counts.

    Parameters
    ----------
    ar : array_like, shape (n, n)
        A square Hi-C matrix to coarsegrain. Usually this would be a balanced
        matrix.

    countar : array_like, shape (n, n)
        The raw count matrix for the same area. Has to be the same shape as the
        Hi-C matrix.

    cutoff : float
        A minimum number of raw counts per pixel required to stop 2x2 pooling.
        Larger cutoff values would lead to a more coarse-grained, but smoother
        map. 3 is a good default value for display purposes, could be lowered
        to 1 or 2 to make the map less pixelated. Setting it to 1 will only
        ensure there are no zeros in the map.

    max_levels : int
        How many levels of coarsening to perform. It is safe to keep this
        number large as very coarsened map will have large counts and no
        substitutions would be made at coarser levels.

    Returns
    -------
    Smoothed array, shape (n, n)

    Notes
    -----
    The algorithm works as follows:

    First, it pads an array with NaNs to the nearest power of two. Second, it
    coarsens the array in powers of two until the size is less than minshape.

    Third, it starts with the most coarsened array, and goes one level up.
    It looks at all 4 pixels that make each pixel in the second-to-last
    coarsened array. If the raw counts for any valid (non-NaN) pixel are less
    than ``cutoff``, it replaces the values of the valid (4 or less) pixels
    with the NaN-aware average. It is then applied to the next
    (less coarsened) level until it reaches the original resolution.

    In the resulting matrix, there are guaranteed to be no zeros, unless very
    large zero-only areas were provided such that zeros were produced
    ``max_levels`` times when coarsening.

    Examples
    --------
    >>> c = cooler.Cooler("/path/to/some/cooler/at/about/2000bp/resolution")

    >>> # sample region of about 6000x6000
    >>> mat = c.matrix(balance=True).fetch("chr1:10000000-22000000")
    >>> mat_raw = c.matrix(balance=False).fetch("chr1:10000000-22000000")
    >>> mat_cg = adaptive_coarsegrain(mat, mat_raw)

    >>> plt.figure(figsize=(16,7))
    >>> ax = plt.subplot(121)
    >>> plt.imshow(np.log(mat), vmax=-3)
    >>> plt.colorbar()
    >>> plt.subplot(122, sharex=ax, sharey=ax)
    >>> plt.imshow(np.log(mat_cg), vmax=-3)
    >>> plt.colorbar()

    """

    def _coarsen(ar):
        """Coarsegrains an array by a factor of 2"""
        M = ar.shape[0] // 2
        newar = np.reshape(ar, (M, 2, M, 2))
        cg = np.sum(newar, axis=1)
        cg = np.sum(cg, axis=2)
        return cg

    def _nancoarsen(ar):
        """Coarsegrains an array by a factor of 2, properly managing NaNs
        (all-NaN sum is NaN), but NaN + non-NaN is a number """
        mask = np.isfinite(ar)
        arzero = ar.copy()
        arzero[~mask] = 0
        count = _coarsen(mask)
        vals = _coarsen(arzero)
        vals[count == 0] = np.nan
        return vals, count

    def _expand(ar, counts):
        """
        Performs an inverse of nancoarsen
        """
        N = ar.shape[0] * 2
        newar = np.zeros((N, N))
        newar[ ::2,  ::2] = ar / counts
        newar[1::2,  ::2] = ar / counts
        newar[ ::2, 1::2] = ar / counts
        newar[1::2, 1::2] = ar / counts
        return newar

    ar = np.asarray(ar, float)
    countar = np.asarray(countar, float)
    assert np.isfinite(countar).all()
    assert countar.shape == ar.shape

    # TODO: change this to the nearest shape correctly counting the smallest
    # shape the algorithm will reach
    Norig = ar.shape[0]
    Nlog = np.log2(Norig)
    if not np.allclose(Nlog, np.rint(Nlog)):
        newN = np.int(2**np.ceil(Nlog))   # next power-of-two sized matrix
        newar = np.empty((newN, newN), dtype=float)  # fitting things in there
        newar[:] = np.nan
        newcountar = np.zeros((newN, newN), dtype=float)
        newar[:Norig, :Norig] = ar
        newcountar[:Norig, :Norig] = countar
        ar = newar
        countar = newcountar

    # make sure two arrays are in sync (masked elements in balanced array are
    # zero-counts)
    countar[~np.isfinite(ar)] = 0
    ar_cg, counts = _nancoarsen(ar) # coarsegrain the array and the counts
    countar_cg = _coarsen(countar)
    newcountar = countar * 1. # take an array of counts.

    # Mask is with NaNs (because it doesnt' have them the way cooler raw
    # matrix is returned, and balancing masks more rows)
    mask = np.isfinite(ar)
    newcountar[~mask] = np.nan
    M = newcountar.shape[0] // 2
    newcountar_reshaped = np.reshape(newcountar, (M, 2,M, 2))

    # Then find minimum of each 2x2 square  ignoring NaNs
    newcountar_min = np.nanmin(np.nanmin(newcountar_reshaped, axis=1), axis=2)
    newcountar_min_exp = _expand(newcountar_min, _coarsen(mask))

    # calling itself recursively here - as opposed to creating a set of arrays
    # and then collapsing them
    if (max_levels > 0) and (ar_cg.shape[0] > 3):
        ar_cg = adaptive_coarsegrain(ar_cg, countar_cg, cutoff, max_levels - 1)

    # we expand the coarsegrained array here, and replace the values that
    # have min_counts less than cutoff
    exp = _expand(ar_cg, counts)
    replaced = ar.copy()
    mask = newcountar_min_exp < cutoff
    replaced[mask] = exp[mask]
    replaced[~np.isfinite(ar)] = np.nan

    return replaced[:Norig, :Norig]<|MERGE_RESOLUTION|>--- conflicted
+++ resolved
@@ -565,21 +565,14 @@
     '''
 
     N = matrix.shape[0]
-<<<<<<< HEAD
     
     mask2d = np.empty(shape=(0,0), dtype=np.bool_)
     if mask.ndim == 1:
         if mask.size > 0:
             mask2d = mask.reshape((1,-1)) * mask.reshape((-1,1))
-=======
-    mask2d = np.empty(shape=(0,0), dtype=np.bool)
-    if mask.ndim == 1:
-        if mask.size > 0:
-            mask2d = mask[:,None] * mask[None, :]
->>>>>>> 71007c43
     elif mask.ndim == 2:
         # Numba expects mask to be a 1d array, so we need to hint
-        # that it is not a 2d array
+        # that it is now a 2d array
         mask2d = mask.reshape((int(np.sqrt(mask.size)),int(np.sqrt(mask.size))))
     else:
         raise ValueError('The mask must be either 1D or 2D.')
