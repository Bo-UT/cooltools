--- conflicted
+++ resolved
@@ -370,21 +370,10 @@
         )
         if self.cooler_opts["sparse"]:
             matrix = matrix.tocsr()
-<<<<<<< HEAD
         self._isnan1 = np.isnan(self.clr.bins()["weight"].fetch(region1_coords).values)
         self._isnan2 = np.isnan(self.clr.bins()["weight"].fetch(region2_coords).values)
         self._expected = LazyToeplitz(
             self.expected.groupby("region").get_group(region1)["balanced.avg"].values
-=======
-        self._isnan1 = np.isnan(self.clr.bins()["weight"].fetch(region1).values)
-        self._isnan2 = np.isnan(self.clr.bins()["weight"].fetch(region2).values)
-        gr = self.expected.groupby(self.regions_columns)
-        self._expected = LazyToeplitz(            
-            gr.get_group(region1)[
-                "balanced.avg"
-            ]
-            .values
->>>>>>> d781dc26
         )
         return matrix
 
@@ -479,7 +468,6 @@
         assert (
             region1 == region2
         ), "ExpectedSnipper is implemented for cis contacts only."
-<<<<<<< HEAD
         region1_coords = self.regions.loc[region1]
         region2_coords = self.regions.loc[region2]
         self.offsets[region1] = self.clr.offset(region1_coords) - self.clr.offset(
@@ -492,18 +480,6 @@
         self.n = np.diff(self.clr.extent(region2_coords))
         self._expected = LazyToeplitz(
             self.expected.groupby("region").get_group(region1)["balanced.avg"].values
-=======
-        self.offsets[region1] = self.clr.offset(region1) - self.clr.offset(region1[0])
-        self.offsets[region2] = self.clr.offset(region2) - self.clr.offset(region2[0])
-        self.m = np.diff(self.clr.extent(region1))
-        self.n = np.diff(self.clr.extent(region2))
-        gr = self.expected.groupby(self.regions_columns)
-        self._expected = LazyToeplitz(            
-            gr.get_group(tuple(region1))[
-                "balanced.avg"
-            ]
-            .values
->>>>>>> d781dc26
         )
         return self._expected
 
